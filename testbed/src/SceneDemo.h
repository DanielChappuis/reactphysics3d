<<<<<<< HEAD
/********************************************************************************
* ReactPhysics3D physics library, http://www.reactphysics3d.com                 *
* Copyright (c) 2010-2016 Daniel Chappuis                                       *
*********************************************************************************
*                                                                               *
* This software is provided 'as-is', without any express or implied warranty.   *
* In no event will the authors be held liable for any damages arising from the  *
* use of this software.                                                         *
*                                                                               *
* Permission is granted to anyone to use this software for any purpose,         *
* including commercial applications, and to alter it and redistribute it        *
* freely, subject to the following restrictions:                                *
*                                                                               *
* 1. The origin of this software must not be misrepresented; you must not claim *
*    that you wrote the original software. If you use this software in a        *
*    product, an acknowledgment in the product documentation would be           *
*    appreciated but is not required.                                           *
*                                                                               *
* 2. Altered source versions must be plainly marked as such, and must not be    *
*    misrepresented as being the original software.                             *
*                                                                               *
* 3. This notice may not be removed or altered from any source distribution.    *
*                                                                               *
********************************************************************************/

#ifndef SCENEDEMO_H
#define SCENEDEMO_H

// Libraries
#include "Scene.h"
#include "VisualContactPoint.h"
#include "reactphysics3d.h"
#include "PhysicsObject.h"

// Constants
const int SHADOWMAP_WIDTH = 2048;
const int SHADOWMAP_HEIGHT = 2048;

// Class SceneDemo
// Abstract class that represents a 3D scene for the ReactPhysics3D examples.
// This scene has a single light source with shadow mapping.
class SceneDemo : public Scene {

    protected:

        // -------------------- Attributes -------------------- //

        /// Light 0
        openglframework::Light mLight0;

        /// True if the shadows FBO, textures have been created
        bool mIsShadowMappingInitialized;

        /// FBO for the shadow map
        openglframework::FrameBufferObject mFBOShadowMap;

        /// Shadow map texture
        openglframework::Texture2D mShadowMapTexture;

        static int shadowMapTextureLevel;

        /// All the visual contact points
        std::vector<VisualContactPoint*> mVisualContactPoints;

        /// Shadow map bias matrix
        openglframework::Matrix4 mShadowMapBiasMatrix;

        /// Camera at light0 position for the shadow map
        openglframework::Camera mShadowMapLightCamera;

        /// Depth shader to render the shadow map
        openglframework::Shader mDepthShader;

        /// Phong shader
        openglframework::Shader mPhongShader;

		/// Constant color shader
		openglframework::Shader mColorShader;

        // TODO : Delete this
        openglframework::Shader mQuadShader;

        // TODO : Delete this
        openglframework::VertexArrayObject mVAOQuad;

        openglframework::VertexBufferObject mVBOQuad;

        static openglframework::Color mGreyColorDemo;
        static openglframework::Color mYellowColorDemo;
        static openglframework::Color mBlueColorDemo;
        static openglframework::Color mOrangeColorDemo;
        static openglframework::Color mPinkColorDemo;
        static openglframework::Color mRedColorDemo;
        static openglframework::Color mDemoColors[];
        static int mNbDemoColors;

        std::string mMeshFolderPath;

        rp3d::PhysicsCommon mPhysicsCommon;

		std::vector<PhysicsObject*> mPhysicsObjects;

        rp3d::CollisionWorld* mPhysicsWorld;

        // -------------------- Methods -------------------- //

        // Create the Shadow map FBO and texture
        void createShadowMapFBOAndTexture();

        // Used for debugging shadow maps
        void createQuadVBO();

        // TODO : Delete this
        void drawTextureQuad();

        // Update the contact points
        void updateContactPoints();

        // Render the contact points
        void renderContactPoints(openglframework::Shader& shader,
                                 const openglframework::Matrix4& worldToCameraMatrix);


        /// Render the AABBs
        void renderAABBs(const openglframework::Matrix4& worldToCameraMatrix);

        /// Remove all contact points
        void removeAllVisualContactPoints();

        /// Return a reference to the dynamics world
        rp3d::DynamicsWorld* getDynamicsWorld();

        /// Return a reference to the dynamics world
        const rp3d::DynamicsWorld* getDynamicsWorld() const;

    public:

        // -------------------- Methods -------------------- //

        /// Constructor
        SceneDemo(const std::string& name, EngineSettings& settings, float sceneRadius, bool isShadowMappingEnabled = true);

        /// Destructor
        virtual ~SceneDemo() override;

        /// Update the scene
        virtual void update() override;

        /// Reset the scene
        virtual void reset() override;

		/// Update the physics world (take a simulation step)
		/// Can be called several times per frame
		virtual void updatePhysics() override;

        /// Render the scene (possibly in multiple passes for shadow mapping)
        virtual void render() override;

        /// Update the engine settings
        virtual void updateEngineSettings() override;

        /// Render the scene in a single pass
        virtual void renderSinglePass(openglframework::Shader& shader, const openglframework::Matrix4& worldToCameraMatrix);

        /// Enabled/Disable the shadow mapping
        virtual void setIsShadowMappingEnabled(bool isShadowMappingEnabled) override;
};

// Enabled/Disable the shadow mapping
inline void SceneDemo::setIsShadowMappingEnabled(bool isShadowMappingEnabled) {

    Scene::setIsShadowMappingEnabled(isShadowMappingEnabled);

    if (mIsShadowMappingEnabled && !mIsShadowMappingInitialized) {
        createShadowMapFBOAndTexture();
    }
}

// Return a reference to the dynamics world
inline rp3d::DynamicsWorld* SceneDemo::getDynamicsWorld() {
    return dynamic_cast<rp3d::DynamicsWorld*>(mPhysicsWorld);
}

// Return a reference to the dynamics world
inline const rp3d::DynamicsWorld* SceneDemo::getDynamicsWorld() const {
    return dynamic_cast<rp3d::DynamicsWorld*>(mPhysicsWorld);
}

// Reset the scene
inline void SceneDemo::reset() {

    Scene::reset();

    removeAllVisualContactPoints();
}

#endif

=======
/********************************************************************************
* ReactPhysics3D physics library, http://www.reactphysics3d.com                 *
* Copyright (c) 2010-2016 Daniel Chappuis                                       *
*********************************************************************************
*                                                                               *
* This software is provided 'as-is', without any express or implied warranty.   *
* In no event will the authors be held liable for any damages arising from the  *
* use of this software.                                                         *
*                                                                               *
* Permission is granted to anyone to use this software for any purpose,         *
* including commercial applications, and to alter it and redistribute it        *
* freely, subject to the following restrictions:                                *
*                                                                               *
* 1. The origin of this software must not be misrepresented; you must not claim *
*    that you wrote the original software. If you use this software in a        *
*    product, an acknowledgment in the product documentation would be           *
*    appreciated but is not required.                                           *
*                                                                               *
* 2. Altered source versions must be plainly marked as such, and must not be    *
*    misrepresented as being the original software.                             *
*                                                                               *
* 3. This notice may not be removed or altered from any source distribution.    *
*                                                                               *
********************************************************************************/

#ifndef SCENEDEMO_H
#define SCENEDEMO_H

// Libraries
#include "Scene.h"
#include "VisualContactPoint.h"
#include "reactphysics3d.h"
#include "PhysicsObject.h"

// Constants
const int SHADOWMAP_WIDTH = 2048;
const int SHADOWMAP_HEIGHT = 2048;

// Class SceneDemo
// Abstract class that represents a 3D scene for the ReactPhysics3D examples.
// This scene has a single light source with shadow mapping.
class SceneDemo : public Scene {

    protected:

        // -------------------- Constants -------------------- //

		static constexpr int NB_SHADOW_MAPS = 3;

        // -------------------- Attributes -------------------- //

        /// Light 0
        openglframework::Light mLight0;

        /// Light 1
        openglframework::Light mLight1;

        /// Light 2
        openglframework::Light mLight2;

        /// True if the shadows FBO, textures have been created
        bool mIsShadowMappingInitialized;

        /// Array of FBO for the shadow maps
        openglframework::FrameBufferObject mFBOShadowMap[NB_SHADOW_MAPS];

        /// Shadow map texture
		openglframework::Texture2D mShadowMapTexture[NB_SHADOW_MAPS];

        static int shadowMapTextureLevel;

        /// All the visual contact points
        std::vector<VisualContactPoint*> mContactPoints;

        /// Shadow map bias matrix
        openglframework::Matrix4 mShadowMapBiasMatrix;

        /// Cameras at lights position for the shadow maps
        openglframework::Camera mShadowMapLightCameras[NB_SHADOW_MAPS];

        /// Depth shader to render the shadow map
        openglframework::Shader mDepthShader;

        /// Phong shader
        openglframework::Shader mPhongShader;

		/// Constant color shader
		openglframework::Shader mColorShader;

        // TODO : Delete this
        openglframework::Shader mQuadShader;

        // TODO : Delete this
        openglframework::VertexArrayObject mVAOQuad;

        openglframework::VertexBufferObject mVBOQuad;

        static openglframework::Color mObjectColorDemo;
        static openglframework::Color mFloorColorDemo;
        static openglframework::Color mSleepingColorDemo;
        static openglframework::Color mSelectedObjectColorDemo;

        std::string mMeshFolderPath;

		std::vector<PhysicsObject*> mPhysicsObjects;

        rp3d::CollisionWorld* mPhysicsWorld;

        // -------------------- Methods -------------------- //

        // Create the Shadow map FBO and texture
        void createShadowMapFBOAndTexture();

        // Used for debugging shadow maps
        void createQuadVBO();

        // TODO : Delete this
        void drawTextureQuad();

        // Update the contact points
        void updateContactPoints();

        // Render the contact points
        void renderContactPoints(openglframework::Shader& shader,
                                 const openglframework::Matrix4& worldToCameraMatrix);


        /// Render the AABBs
        void renderAABBs(const openglframework::Matrix4& worldToCameraMatrix);

        /// Remove all contact points
        void removeAllContactPoints();

        /// Return a reference to the dynamics world
        rp3d::DynamicsWorld* getDynamicsWorld();

        /// Return a reference to the dynamics world
        const rp3d::DynamicsWorld* getDynamicsWorld() const;

    public:

        // -------------------- Methods -------------------- //

        /// Constructor
        SceneDemo(const std::string& name, EngineSettings& settings, float sceneRadius, bool isShadowMappingEnabled = true);

        /// Destructor
        virtual ~SceneDemo() override;

        /// Update the scene
        virtual void update() override;

		/// Update the physics world (take a simulation step)
		/// Can be called several times per frame
		virtual void updatePhysics() override;

        /// Render the scene (possibly in multiple passes for shadow mapping)
        virtual void render() override;

        /// Update the engine settings
        virtual void updateEngineSettings() override;

        /// Render the scene in a single pass
        virtual void renderSinglePass(openglframework::Shader& shader, const openglframework::Matrix4& worldToCameraMatrix);

        /// Enabled/Disable the shadow mapping
        virtual void setIsShadowMappingEnabled(bool isShadowMappingEnabled) override;

        /// Return all the contact points of the scene
        std::vector<ContactPoint> computeContactPointsOfWorld(reactphysics3d::DynamicsWorld *world);
};

// Enabled/Disable the shadow mapping
inline void SceneDemo::setIsShadowMappingEnabled(bool isShadowMappingEnabled) {

    Scene::setIsShadowMappingEnabled(isShadowMappingEnabled);

    if (mIsShadowMappingEnabled && !mIsShadowMappingInitialized) {
        createShadowMapFBOAndTexture();
    }
}

// Return a reference to the dynamics world
inline rp3d::DynamicsWorld* SceneDemo::getDynamicsWorld() {
    return dynamic_cast<rp3d::DynamicsWorld*>(mPhysicsWorld);
}

// Return a reference to the dynamics world
inline const rp3d::DynamicsWorld* SceneDemo::getDynamicsWorld() const {
    return dynamic_cast<rp3d::DynamicsWorld*>(mPhysicsWorld);
}

#endif


>>>>>>> 43b81857
<|MERGE_RESOLUTION|>--- conflicted
+++ resolved
@@ -1,203 +1,3 @@
-<<<<<<< HEAD
-/********************************************************************************
-* ReactPhysics3D physics library, http://www.reactphysics3d.com                 *
-* Copyright (c) 2010-2016 Daniel Chappuis                                       *
-*********************************************************************************
-*                                                                               *
-* This software is provided 'as-is', without any express or implied warranty.   *
-* In no event will the authors be held liable for any damages arising from the  *
-* use of this software.                                                         *
-*                                                                               *
-* Permission is granted to anyone to use this software for any purpose,         *
-* including commercial applications, and to alter it and redistribute it        *
-* freely, subject to the following restrictions:                                *
-*                                                                               *
-* 1. The origin of this software must not be misrepresented; you must not claim *
-*    that you wrote the original software. If you use this software in a        *
-*    product, an acknowledgment in the product documentation would be           *
-*    appreciated but is not required.                                           *
-*                                                                               *
-* 2. Altered source versions must be plainly marked as such, and must not be    *
-*    misrepresented as being the original software.                             *
-*                                                                               *
-* 3. This notice may not be removed or altered from any source distribution.    *
-*                                                                               *
-********************************************************************************/
-
-#ifndef SCENEDEMO_H
-#define SCENEDEMO_H
-
-// Libraries
-#include "Scene.h"
-#include "VisualContactPoint.h"
-#include "reactphysics3d.h"
-#include "PhysicsObject.h"
-
-// Constants
-const int SHADOWMAP_WIDTH = 2048;
-const int SHADOWMAP_HEIGHT = 2048;
-
-// Class SceneDemo
-// Abstract class that represents a 3D scene for the ReactPhysics3D examples.
-// This scene has a single light source with shadow mapping.
-class SceneDemo : public Scene {
-
-    protected:
-
-        // -------------------- Attributes -------------------- //
-
-        /// Light 0
-        openglframework::Light mLight0;
-
-        /// True if the shadows FBO, textures have been created
-        bool mIsShadowMappingInitialized;
-
-        /// FBO for the shadow map
-        openglframework::FrameBufferObject mFBOShadowMap;
-
-        /// Shadow map texture
-        openglframework::Texture2D mShadowMapTexture;
-
-        static int shadowMapTextureLevel;
-
-        /// All the visual contact points
-        std::vector<VisualContactPoint*> mVisualContactPoints;
-
-        /// Shadow map bias matrix
-        openglframework::Matrix4 mShadowMapBiasMatrix;
-
-        /// Camera at light0 position for the shadow map
-        openglframework::Camera mShadowMapLightCamera;
-
-        /// Depth shader to render the shadow map
-        openglframework::Shader mDepthShader;
-
-        /// Phong shader
-        openglframework::Shader mPhongShader;
-
-		/// Constant color shader
-		openglframework::Shader mColorShader;
-
-        // TODO : Delete this
-        openglframework::Shader mQuadShader;
-
-        // TODO : Delete this
-        openglframework::VertexArrayObject mVAOQuad;
-
-        openglframework::VertexBufferObject mVBOQuad;
-
-        static openglframework::Color mGreyColorDemo;
-        static openglframework::Color mYellowColorDemo;
-        static openglframework::Color mBlueColorDemo;
-        static openglframework::Color mOrangeColorDemo;
-        static openglframework::Color mPinkColorDemo;
-        static openglframework::Color mRedColorDemo;
-        static openglframework::Color mDemoColors[];
-        static int mNbDemoColors;
-
-        std::string mMeshFolderPath;
-
-        rp3d::PhysicsCommon mPhysicsCommon;
-
-		std::vector<PhysicsObject*> mPhysicsObjects;
-
-        rp3d::CollisionWorld* mPhysicsWorld;
-
-        // -------------------- Methods -------------------- //
-
-        // Create the Shadow map FBO and texture
-        void createShadowMapFBOAndTexture();
-
-        // Used for debugging shadow maps
-        void createQuadVBO();
-
-        // TODO : Delete this
-        void drawTextureQuad();
-
-        // Update the contact points
-        void updateContactPoints();
-
-        // Render the contact points
-        void renderContactPoints(openglframework::Shader& shader,
-                                 const openglframework::Matrix4& worldToCameraMatrix);
-
-
-        /// Render the AABBs
-        void renderAABBs(const openglframework::Matrix4& worldToCameraMatrix);
-
-        /// Remove all contact points
-        void removeAllVisualContactPoints();
-
-        /// Return a reference to the dynamics world
-        rp3d::DynamicsWorld* getDynamicsWorld();
-
-        /// Return a reference to the dynamics world
-        const rp3d::DynamicsWorld* getDynamicsWorld() const;
-
-    public:
-
-        // -------------------- Methods -------------------- //
-
-        /// Constructor
-        SceneDemo(const std::string& name, EngineSettings& settings, float sceneRadius, bool isShadowMappingEnabled = true);
-
-        /// Destructor
-        virtual ~SceneDemo() override;
-
-        /// Update the scene
-        virtual void update() override;
-
-        /// Reset the scene
-        virtual void reset() override;
-
-		/// Update the physics world (take a simulation step)
-		/// Can be called several times per frame
-		virtual void updatePhysics() override;
-
-        /// Render the scene (possibly in multiple passes for shadow mapping)
-        virtual void render() override;
-
-        /// Update the engine settings
-        virtual void updateEngineSettings() override;
-
-        /// Render the scene in a single pass
-        virtual void renderSinglePass(openglframework::Shader& shader, const openglframework::Matrix4& worldToCameraMatrix);
-
-        /// Enabled/Disable the shadow mapping
-        virtual void setIsShadowMappingEnabled(bool isShadowMappingEnabled) override;
-};
-
-// Enabled/Disable the shadow mapping
-inline void SceneDemo::setIsShadowMappingEnabled(bool isShadowMappingEnabled) {
-
-    Scene::setIsShadowMappingEnabled(isShadowMappingEnabled);
-
-    if (mIsShadowMappingEnabled && !mIsShadowMappingInitialized) {
-        createShadowMapFBOAndTexture();
-    }
-}
-
-// Return a reference to the dynamics world
-inline rp3d::DynamicsWorld* SceneDemo::getDynamicsWorld() {
-    return dynamic_cast<rp3d::DynamicsWorld*>(mPhysicsWorld);
-}
-
-// Return a reference to the dynamics world
-inline const rp3d::DynamicsWorld* SceneDemo::getDynamicsWorld() const {
-    return dynamic_cast<rp3d::DynamicsWorld*>(mPhysicsWorld);
-}
-
-// Reset the scene
-inline void SceneDemo::reset() {
-
-    Scene::reset();
-
-    removeAllVisualContactPoints();
-}
-
-#endif
-
-=======
 /********************************************************************************
 * ReactPhysics3D physics library, http://www.reactphysics3d.com                 *
 * Copyright (c) 2010-2016 Daniel Chappuis                                       *
@@ -270,7 +70,7 @@
         static int shadowMapTextureLevel;
 
         /// All the visual contact points
-        std::vector<VisualContactPoint*> mContactPoints;
+        std::vector<VisualContactPoint*> mVisualContactPoints;
 
         /// Shadow map bias matrix
         openglframework::Matrix4 mShadowMapBiasMatrix;
@@ -302,6 +102,8 @@
 
         std::string mMeshFolderPath;
 
+        rp3d::PhysicsCommon mPhysicsCommon;
+
 		std::vector<PhysicsObject*> mPhysicsObjects;
 
         rp3d::CollisionWorld* mPhysicsWorld;
@@ -324,12 +126,11 @@
         void renderContactPoints(openglframework::Shader& shader,
                                  const openglframework::Matrix4& worldToCameraMatrix);
 
-
         /// Render the AABBs
         void renderAABBs(const openglframework::Matrix4& worldToCameraMatrix);
 
         /// Remove all contact points
-        void removeAllContactPoints();
+        void removeAllVisualContactPoints();
 
         /// Return a reference to the dynamics world
         rp3d::DynamicsWorld* getDynamicsWorld();
@@ -365,9 +166,6 @@
 
         /// Enabled/Disable the shadow mapping
         virtual void setIsShadowMappingEnabled(bool isShadowMappingEnabled) override;
-
-        /// Return all the contact points of the scene
-        std::vector<ContactPoint> computeContactPointsOfWorld(reactphysics3d::DynamicsWorld *world);
 };
 
 // Enabled/Disable the shadow mapping
@@ -390,7 +188,4 @@
     return dynamic_cast<rp3d::DynamicsWorld*>(mPhysicsWorld);
 }
 
-#endif
-
-
->>>>>>> 43b81857
+#endif