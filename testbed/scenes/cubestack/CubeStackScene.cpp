--- conflicted
+++ resolved
@@ -76,15 +76,9 @@
     // ------------------------- FLOOR ----------------------- //
 
     // Create the floor
-<<<<<<< HEAD
     mFloor = new Box(FLOOR_SIZE, FLOOR_MASS, mPhysicsCommon, getDynamicsWorld(), mMeshFolderPath);
-    mFloor->setColor(mGreyColorDemo);
-    mFloor->setSleepingColor(mGreyColorDemo);
-=======
-    mFloor = new Box(FLOOR_SIZE, FLOOR_MASS, getDynamicsWorld(), mMeshFolderPath);
     mFloor->setColor(mFloorColorDemo);
     mFloor->setSleepingColor(mFloorColorDemo);
->>>>>>> 43b81857
 
     // The floor must be a static rigid body
     mFloor->getRigidBody()->setType(rp3d::BodyType::STATIC);
