<<<<<<< HEAD
/********************************************************************************
* ReactPhysics3D physics library, http://www.reactphysics3d.com                 *
* Copyright (c) 2010-2016 Daniel Chappuis                                       *
*********************************************************************************
*                                                                               *
* This software is provided 'as-is', without any express or implied warranty.   *
* In no event will the authors be held liable for any damages arising from the  *
* use of this software.                                                         *
*                                                                               *
* Permission is granted to anyone to use this software for any purpose,         *
* including commercial applications, and to alter it and redistribute it        *
* freely, subject to the following restrictions:                                *
*                                                                               *
* 1. The origin of this software must not be misrepresented; you must not claim *
*    that you wrote the original software. If you use this software in a        *
*    product, an acknowledgment in the product documentation would be           *
*    appreciated but is not required.                                           *
*                                                                               *
* 2. Altered source versions must be plainly marked as such, and must not be    *
*    misrepresented as being the original software.                             *
*                                                                               *
* 3. This notice may not be removed or altered from any source distribution.    *
*                                                                               *
********************************************************************************/

// Libraries
#include "CubesScene.h"

// Namespaces
using namespace openglframework;
using namespace cubesscene;

// Constructor
CubesScene::CubesScene(const std::string& name, EngineSettings& settings)
      : SceneDemo(name, settings, SCENE_RADIUS) {

    // Compute the radius and the center of the scene
    openglframework::Vector3 center(0, 5, 0);

    // Set the center of the scene
    setScenePosition(center, SCENE_RADIUS);

    // Gravity vector in the dynamics world
    rp3d::Vector3 gravity(0, rp3d::decimal(-9.81), 0);

    rp3d::WorldSettings worldSettings;
    worldSettings.worldName = name;

    // Create the dynamics world for the physics simulation
    rp3d::DynamicsWorld* dynamicsWorld = mPhysicsCommon.createDynamicsWorld(gravity, worldSettings);
    dynamicsWorld->setEventListener(this);
    mPhysicsWorld = dynamicsWorld;

    // Create all the cubes of the scene
    for (int i=0; i<NB_CUBES; i++) {

        // Create a cube and a corresponding rigid in the dynamics world
        Box* cube = new Box(BOX_SIZE, BOX_MASS, mPhysicsCommon, getDynamicsWorld(), mMeshFolderPath);

        // Set the box color
        cube->setColor(mDemoColors[i % mNbDemoColors]);
        cube->setSleepingColor(mRedColorDemo);

        // Change the material properties of the rigid body
        rp3d::Material& material = cube->getRigidBody()->getMaterial();
        material.setBounciness(rp3d::decimal(0.4));

        // Add the box the list of box in the scene
        mBoxes.push_back(cube);
        mPhysicsObjects.push_back(cube);
    }

	// ------------------------- FLOOR ----------------------- //

    // Create the floor
    mFloor = new Box(FLOOR_SIZE, FLOOR_MASS, mPhysicsCommon, getDynamicsWorld(), mMeshFolderPath);
    mFloor->setColor(mGreyColorDemo);
    mFloor->setSleepingColor(mGreyColorDemo);

    // The floor must be a static rigid body
    mFloor->getRigidBody()->setType(rp3d::BodyType::STATIC);
	mPhysicsObjects.push_back(mFloor);

    // Get the physics engine parameters
    mEngineSettings.isGravityEnabled = getDynamicsWorld()->isGravityEnabled();
    rp3d::Vector3 gravityVector = getDynamicsWorld()->getGravity();
    mEngineSettings.gravity = openglframework::Vector3(gravityVector.x, gravityVector.y, gravityVector.z);
    mEngineSettings.isSleepingEnabled = getDynamicsWorld()->isSleepingEnabled();
    mEngineSettings.sleepLinearVelocity = getDynamicsWorld()->getSleepLinearVelocity();
    mEngineSettings.sleepAngularVelocity = getDynamicsWorld()->getSleepAngularVelocity();
    mEngineSettings.nbPositionSolverIterations = getDynamicsWorld()->getNbIterationsPositionSolver();
    mEngineSettings.nbVelocitySolverIterations = getDynamicsWorld()->getNbIterationsVelocitySolver();
    mEngineSettings.timeBeforeSleep = getDynamicsWorld()->getTimeBeforeSleep();
}

// Destructor
CubesScene::~CubesScene() {

    // Destroy all the cubes of the scene
    for (std::vector<Box*>::iterator it = mBoxes.begin(); it != mBoxes.end(); ++it) {

        // Destroy the corresponding rigid body from the dynamics world
        getDynamicsWorld()->destroyRigidBody((*it)->getRigidBody());

        // Destroy the cube
        delete (*it);
    }

    // Destroy the rigid body of the floor
    getDynamicsWorld()->destroyRigidBody(mFloor->getRigidBody());

    // Destroy the floor
    delete mFloor;

    // Destroy the dynamics world
    mPhysicsCommon.destroyDynamicsWorld(getDynamicsWorld());
}

// Reset the scene
void CubesScene::reset() {

    SceneDemo::reset();

    float radius = 2.0f;

    // Create all the cubes of the scene
    std::vector<Box*>::iterator it;
    int i = 0;
    for (it = mBoxes.begin(); it != mBoxes.end(); ++it) {

        // Position of the cubes
       float angle = i * 30.0f;
       rp3d::Vector3 position(radius * std::cos(angle),
                              10 + i * (BOX_SIZE.y + 0.3f),
                              0);

       (*it)->setTransform(rp3d::Transform(position, rp3d::Quaternion::identity()));

       i++;
    }

    mFloor->setTransform(rp3d::Transform(rp3d::Vector3::zero(), rp3d::Quaternion::identity()));
}
=======
/********************************************************************************
* ReactPhysics3D physics library, http://www.reactphysics3d.com                 *
* Copyright (c) 2010-2016 Daniel Chappuis                                       *
*********************************************************************************
*                                                                               *
* This software is provided 'as-is', without any express or implied warranty.   *
* In no event will the authors be held liable for any damages arising from the  *
* use of this software.                                                         *
*                                                                               *
* Permission is granted to anyone to use this software for any purpose,         *
* including commercial applications, and to alter it and redistribute it        *
* freely, subject to the following restrictions:                                *
*                                                                               *
* 1. The origin of this software must not be misrepresented; you must not claim *
*    that you wrote the original software. If you use this software in a        *
*    product, an acknowledgment in the product documentation would be           *
*    appreciated but is not required.                                           *
*                                                                               *
* 2. Altered source versions must be plainly marked as such, and must not be    *
*    misrepresented as being the original software.                             *
*                                                                               *
* 3. This notice may not be removed or altered from any source distribution.    *
*                                                                               *
********************************************************************************/

// Libraries
#include "CubesScene.h"

// Namespaces
using namespace openglframework;
using namespace cubesscene;

// Constructor
CubesScene::CubesScene(const std::string& name, EngineSettings& settings)
      : SceneDemo(name, settings, SCENE_RADIUS) {

    // Compute the radius and the center of the scene
    openglframework::Vector3 center(0, 5, 0);

    // Set the center of the scene
    setScenePosition(center, SCENE_RADIUS);

    // Gravity vector in the dynamics world
    rp3d::Vector3 gravity(0, rp3d::decimal(-9.81), 0);

    rp3d::WorldSettings worldSettings;
    worldSettings.worldName = name;

    // Create the dynamics world for the physics simulation
    mPhysicsWorld = new rp3d::DynamicsWorld(gravity, worldSettings);

    // Create all the cubes of the scene
    for (int i=0; i<NB_CUBES; i++) {

        // Create a cube and a corresponding rigid in the dynamics world
        Box* cube = new Box(BOX_SIZE, BOX_MASS, getDynamicsWorld(), mMeshFolderPath);

        // Set the box color
        cube->setColor(mObjectColorDemo);
        cube->setSleepingColor(mSleepingColorDemo);

        // Change the material properties of the rigid body
        rp3d::Material& material = cube->getRigidBody()->getMaterial();
        material.setBounciness(rp3d::decimal(0.4));

        // Add the box the list of box in the scene
        mBoxes.push_back(cube);
        mPhysicsObjects.push_back(cube);
    }

	// ------------------------- FLOOR ----------------------- //

    // Create the floor
    mFloor = new Box(FLOOR_SIZE, FLOOR_MASS, getDynamicsWorld(), mMeshFolderPath);
    mFloor->setColor(mFloorColorDemo);
    mFloor->setSleepingColor(mFloorColorDemo);

    // The floor must be a static rigid body
    mFloor->getRigidBody()->setType(rp3d::BodyType::STATIC);
	mPhysicsObjects.push_back(mFloor);

    // Get the physics engine parameters
    mEngineSettings.isGravityEnabled = getDynamicsWorld()->isGravityEnabled();
    rp3d::Vector3 gravityVector = getDynamicsWorld()->getGravity();
    mEngineSettings.gravity = openglframework::Vector3(gravityVector.x, gravityVector.y, gravityVector.z);
    mEngineSettings.isSleepingEnabled = getDynamicsWorld()->isSleepingEnabled();
    mEngineSettings.sleepLinearVelocity = getDynamicsWorld()->getSleepLinearVelocity();
    mEngineSettings.sleepAngularVelocity = getDynamicsWorld()->getSleepAngularVelocity();
    mEngineSettings.nbPositionSolverIterations = getDynamicsWorld()->getNbIterationsPositionSolver();
    mEngineSettings.nbVelocitySolverIterations = getDynamicsWorld()->getNbIterationsVelocitySolver();
    mEngineSettings.timeBeforeSleep = getDynamicsWorld()->getTimeBeforeSleep();
}

// Destructor
CubesScene::~CubesScene() {

    // Destroy all the cubes of the scene
    for (std::vector<Box*>::iterator it = mBoxes.begin(); it != mBoxes.end(); ++it) {

        // Destroy the corresponding rigid body from the dynamics world
        getDynamicsWorld()->destroyRigidBody((*it)->getRigidBody());

        // Destroy the cube
        delete (*it);
    }

    // Destroy the rigid body of the floor
    getDynamicsWorld()->destroyRigidBody(mFloor->getRigidBody());

    // Destroy the floor
    delete mFloor;

    // Destroy the dynamics world
    delete getDynamicsWorld();
}

// Reset the scene
void CubesScene::reset() {

    float radius = 2.0f;

    // Create all the cubes of the scene
    std::vector<Box*>::iterator it;
    int i = 0;
    for (it = mBoxes.begin(); it != mBoxes.end(); ++it) {

        // Position of the cubes
       float angle = i * 30.0f;
       rp3d::Vector3 position(radius * std::cos(angle),
                              10 + i * (BOX_SIZE.y + 0.3f),
                              0);

       (*it)->setTransform(rp3d::Transform(position, rp3d::Quaternion::identity()));

       i++;
    }

    mFloor->setTransform(rp3d::Transform(rp3d::Vector3::zero(), rp3d::Quaternion::identity()));
}
>>>>>>> 43b81857
<|MERGE_RESOLUTION|>--- conflicted
+++ resolved
@@ -1,4 +1,3 @@
-<<<<<<< HEAD
 /********************************************************************************
 * ReactPhysics3D physics library, http://www.reactphysics3d.com                 *
 * Copyright (c) 2010-2016 Daniel Chappuis                                       *
@@ -59,8 +58,8 @@
         Box* cube = new Box(BOX_SIZE, BOX_MASS, mPhysicsCommon, getDynamicsWorld(), mMeshFolderPath);
 
         // Set the box color
-        cube->setColor(mDemoColors[i % mNbDemoColors]);
-        cube->setSleepingColor(mRedColorDemo);
+        cube->setColor(mObjectColorDemo);
+        cube->setSleepingColor(mSleepingColorDemo);
 
         // Change the material properties of the rigid body
         rp3d::Material& material = cube->getRigidBody()->getMaterial();
@@ -75,8 +74,8 @@
 
     // Create the floor
     mFloor = new Box(FLOOR_SIZE, FLOOR_MASS, mPhysicsCommon, getDynamicsWorld(), mMeshFolderPath);
-    mFloor->setColor(mGreyColorDemo);
-    mFloor->setSleepingColor(mGreyColorDemo);
+    mFloor->setColor(mFloorColorDemo);
+    mFloor->setSleepingColor(mFloorColorDemo);
 
     // The floor must be a static rigid body
     mFloor->getRigidBody()->setType(rp3d::BodyType::STATIC);
@@ -120,8 +119,6 @@
 // Reset the scene
 void CubesScene::reset() {
 
-    SceneDemo::reset();
-
     float radius = 2.0f;
 
     // Create all the cubes of the scene
@@ -141,145 +138,4 @@
     }
 
     mFloor->setTransform(rp3d::Transform(rp3d::Vector3::zero(), rp3d::Quaternion::identity()));
-}
-=======
-/********************************************************************************
-* ReactPhysics3D physics library, http://www.reactphysics3d.com                 *
-* Copyright (c) 2010-2016 Daniel Chappuis                                       *
-*********************************************************************************
-*                                                                               *
-* This software is provided 'as-is', without any express or implied warranty.   *
-* In no event will the authors be held liable for any damages arising from the  *
-* use of this software.                                                         *
-*                                                                               *
-* Permission is granted to anyone to use this software for any purpose,         *
-* including commercial applications, and to alter it and redistribute it        *
-* freely, subject to the following restrictions:                                *
-*                                                                               *
-* 1. The origin of this software must not be misrepresented; you must not claim *
-*    that you wrote the original software. If you use this software in a        *
-*    product, an acknowledgment in the product documentation would be           *
-*    appreciated but is not required.                                           *
-*                                                                               *
-* 2. Altered source versions must be plainly marked as such, and must not be    *
-*    misrepresented as being the original software.                             *
-*                                                                               *
-* 3. This notice may not be removed or altered from any source distribution.    *
-*                                                                               *
-********************************************************************************/
-
-// Libraries
-#include "CubesScene.h"
-
-// Namespaces
-using namespace openglframework;
-using namespace cubesscene;
-
-// Constructor
-CubesScene::CubesScene(const std::string& name, EngineSettings& settings)
-      : SceneDemo(name, settings, SCENE_RADIUS) {
-
-    // Compute the radius and the center of the scene
-    openglframework::Vector3 center(0, 5, 0);
-
-    // Set the center of the scene
-    setScenePosition(center, SCENE_RADIUS);
-
-    // Gravity vector in the dynamics world
-    rp3d::Vector3 gravity(0, rp3d::decimal(-9.81), 0);
-
-    rp3d::WorldSettings worldSettings;
-    worldSettings.worldName = name;
-
-    // Create the dynamics world for the physics simulation
-    mPhysicsWorld = new rp3d::DynamicsWorld(gravity, worldSettings);
-
-    // Create all the cubes of the scene
-    for (int i=0; i<NB_CUBES; i++) {
-
-        // Create a cube and a corresponding rigid in the dynamics world
-        Box* cube = new Box(BOX_SIZE, BOX_MASS, getDynamicsWorld(), mMeshFolderPath);
-
-        // Set the box color
-        cube->setColor(mObjectColorDemo);
-        cube->setSleepingColor(mSleepingColorDemo);
-
-        // Change the material properties of the rigid body
-        rp3d::Material& material = cube->getRigidBody()->getMaterial();
-        material.setBounciness(rp3d::decimal(0.4));
-
-        // Add the box the list of box in the scene
-        mBoxes.push_back(cube);
-        mPhysicsObjects.push_back(cube);
-    }
-
-	// ------------------------- FLOOR ----------------------- //
-
-    // Create the floor
-    mFloor = new Box(FLOOR_SIZE, FLOOR_MASS, getDynamicsWorld(), mMeshFolderPath);
-    mFloor->setColor(mFloorColorDemo);
-    mFloor->setSleepingColor(mFloorColorDemo);
-
-    // The floor must be a static rigid body
-    mFloor->getRigidBody()->setType(rp3d::BodyType::STATIC);
-	mPhysicsObjects.push_back(mFloor);
-
-    // Get the physics engine parameters
-    mEngineSettings.isGravityEnabled = getDynamicsWorld()->isGravityEnabled();
-    rp3d::Vector3 gravityVector = getDynamicsWorld()->getGravity();
-    mEngineSettings.gravity = openglframework::Vector3(gravityVector.x, gravityVector.y, gravityVector.z);
-    mEngineSettings.isSleepingEnabled = getDynamicsWorld()->isSleepingEnabled();
-    mEngineSettings.sleepLinearVelocity = getDynamicsWorld()->getSleepLinearVelocity();
-    mEngineSettings.sleepAngularVelocity = getDynamicsWorld()->getSleepAngularVelocity();
-    mEngineSettings.nbPositionSolverIterations = getDynamicsWorld()->getNbIterationsPositionSolver();
-    mEngineSettings.nbVelocitySolverIterations = getDynamicsWorld()->getNbIterationsVelocitySolver();
-    mEngineSettings.timeBeforeSleep = getDynamicsWorld()->getTimeBeforeSleep();
-}
-
-// Destructor
-CubesScene::~CubesScene() {
-
-    // Destroy all the cubes of the scene
-    for (std::vector<Box*>::iterator it = mBoxes.begin(); it != mBoxes.end(); ++it) {
-
-        // Destroy the corresponding rigid body from the dynamics world
-        getDynamicsWorld()->destroyRigidBody((*it)->getRigidBody());
-
-        // Destroy the cube
-        delete (*it);
-    }
-
-    // Destroy the rigid body of the floor
-    getDynamicsWorld()->destroyRigidBody(mFloor->getRigidBody());
-
-    // Destroy the floor
-    delete mFloor;
-
-    // Destroy the dynamics world
-    delete getDynamicsWorld();
-}
-
-// Reset the scene
-void CubesScene::reset() {
-
-    float radius = 2.0f;
-
-    // Create all the cubes of the scene
-    std::vector<Box*>::iterator it;
-    int i = 0;
-    for (it = mBoxes.begin(); it != mBoxes.end(); ++it) {
-
-        // Position of the cubes
-       float angle = i * 30.0f;
-       rp3d::Vector3 position(radius * std::cos(angle),
-                              10 + i * (BOX_SIZE.y + 0.3f),
-                              0);
-
-       (*it)->setTransform(rp3d::Transform(position, rp3d::Quaternion::identity()));
-
-       i++;
-    }
-
-    mFloor->setTransform(rp3d::Transform(rp3d::Vector3::zero(), rp3d::Quaternion::identity()));
-}
->>>>>>> 43b81857
+}