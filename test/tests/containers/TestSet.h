/********************************************************************************
* ReactPhysics3D physics library, http://www.reactphysics3d.com                 *
* Copyright (c) 2010-2016 Daniel Chappuis                                       *
*********************************************************************************
*                                                                               *
* This software is provided 'as-is', without any express or implied warranty.   *
* In no event will the authors be held liable for any damages arising from the  *
* use of this software.                                                         *
*                                                                               *
* Permission is granted to anyone to use this software for any purpose,         *
* including commercial applications, and to alter it and redistribute it        *
* freely, subject to the following restrictions:                                *
*                                                                               *
* 1. The origin of this software must not be misrepresented; you must not claim *
*    that you wrote the original software. If you use this software in a        *
*    product, an acknowledgment in the product documentation would be           *
*    appreciated but is not required.                                           *
*                                                                               *
* 2. Altered source versions must be plainly marked as such, and must not be    *
*    misrepresented as being the original software.                             *
*                                                                               *
* 3. This notice may not be removed or altered from any source distribution.    *
*                                                                               *
********************************************************************************/

#ifndef TEST_SET_H
#define TEST_SET_H

// Libraries
#include "Test.h"
#include "containers/Set.h"
#include "memory/DefaultAllocator.h"

// Key to test map with always same hash values
namespace reactphysics3d {
    struct TestValueSet {
        int key;

        TestValueSet(int k) :key(k) {}

        bool operator==(const TestValueSet& testValue) const {
            return key == testValue.key;
        }
    };
}

// Hash function for struct VerticesPair
namespace std {

  template <> struct hash<reactphysics3d::TestValueSet> {

    size_t operator()(const reactphysics3d::TestValueSet& value) const {
        return 1;
    }
  };
}

/// Reactphysics3D namespace
namespace reactphysics3d {

// Class TestSet
/**
 * Unit test for the Set class
 */
class TestSet : public Test {

    private :

        // ---------- Atributes ---------- //

        DefaultAllocator mAllocator;

    public :

        // ---------- Methods ---------- //

        /// Constructor
        TestSet(const std::string& name) : Test(name) {

        }

        /// Run the tests
        void run() {

            testConstructors();
            testReserve();
            testAddRemoveClear();
            testContains();
            testFind();
            testEquality();
            testAssignment();
            testIterators();
        }

        void testConstructors() {

            // ----- Constructors ----- //

            Set<std::string> set1(mAllocator);
            rp3d_test(set1.capacity() == 0);
            rp3d_test(set1.size() == 0);

            Set<std::string> set2(mAllocator, 100);
            rp3d_test(set2.capacity() >= 100);
            rp3d_test(set2.size() == 0);

            // ----- Copy Constructors ----- //
            Set<std::string> set3(set1);
            rp3d_test(set3.capacity() == set1.capacity());
            rp3d_test(set3.size() == set1.size());

            Set<int> set4(mAllocator);
            set4.add(10);
            set4.add(20);
            set4.add(30);
            rp3d_test(set4.capacity() >= 3);
            rp3d_test(set4.size() == 3);
            set4.add(30);
            rp3d_test(set4.size() == 3);

            Set<int> set5(set4);
            rp3d_test(set5.capacity() == set4.capacity());
            rp3d_test(set5.size() == set4.size());
            rp3d_test(set5.contains(10));
            rp3d_test(set5.contains(20));
            rp3d_test(set5.contains(30));
        }

        void testReserve() {

            Set<std::string> set1(mAllocator);
            set1.reserve(15);
            rp3d_test(set1.capacity() >= 15);
            set1.add("test1");
            set1.add("test2");
            rp3d_test(set1.capacity() >= 15);

            set1.reserve(10);
            rp3d_test(set1.capacity() >= 15);

            set1.reserve(100);
            rp3d_test(set1.capacity() >= 100);
            rp3d_test(set1.contains("test1"));
            rp3d_test(set1.contains("test2"));
        }

        void testAddRemoveClear() {

            // ----- Test add() ----- //

            Set<int> set1(mAllocator);
<<<<<<< HEAD
            bool add1 = set1.add(10);
            bool add2 = set1.add(80);
            bool add3 = set1.add(130);
            test(add1);
            test(add2);
            test(add3);
            test(set1.contains(10));
            test(set1.contains(80));
            test(set1.contains(130));
            test(set1.size() == 3);
=======
            set1.add(10);
            set1.add(80);
            set1.add(130);
            rp3d_test(set1.contains(10));
            rp3d_test(set1.contains(80));
            rp3d_test(set1.contains(130));
            rp3d_test(set1.size() == 3);
>>>>>>> e780399e

            bool add4 = set1.add(80);
            test(!add4);
            test(set1.contains(80));
            test(set1.size() == 3);

            Set<int> set2(mAllocator, 15);
            for (int i = 0; i < 1000000; i++) {
                set2.add(i);
            }
            bool isValid = true;
            for (int i = 0; i < 1000000; i++) {
                if (!set2.contains(i)) isValid = false;
            }
            rp3d_test(isValid);

            set1.remove(10);
<<<<<<< HEAD
            bool add = set1.add(10);
            test(add);
            test(set1.size() == 3);
            test(set1.contains(10));
=======
            set1.add(10);
            rp3d_test(set1.size() == 3);
            rp3d_test(set1.contains(10));
>>>>>>> e780399e

            set1.add(34);
            rp3d_test(set1.contains(34));
            rp3d_test(set1.size() == 4);

            // ----- Test remove() ----- //

            set1.remove(10);
            rp3d_test(!set1.contains(10));
            rp3d_test(set1.contains(80));
            rp3d_test(set1.contains(130));
            rp3d_test(set1.contains(34));
            rp3d_test(set1.size() == 3);

            set1.remove(80);
            rp3d_test(!set1.contains(80));
            rp3d_test(set1.contains(130));
            rp3d_test(set1.contains(34));
            rp3d_test(set1.size() == 2);

            set1.remove(130);
            rp3d_test(!set1.contains(130));
            rp3d_test(set1.contains(34));
            rp3d_test(set1.size() == 1);

            set1.remove(34);
            rp3d_test(!set1.contains(34));
            rp3d_test(set1.size() == 0);

            isValid = true;
            for (int i = 0; i < 1000000; i++) {
                set2.remove(i);
            }
            for (int i = 0; i < 1000000; i++) {
                if (set2.contains(i)) isValid = false;
            }
            rp3d_test(isValid);
            rp3d_test(set2.size() == 0);

            Set<int> set3(mAllocator);
            for (int i=0; i < 1000000; i++) {
                set3.add(i);
                set3.remove(i);
            }

            set3.add(1);
            set3.add(2);
            set3.add(3);
            rp3d_test(set3.size() == 3);
            auto it = set3.begin();
            set3.remove(it++);
            rp3d_test(!set3.contains(1));
            rp3d_test(set3.size() == 2);
            rp3d_test(*it == 2);

            set3.add(6);
            set3.add(7);
            set3.add(8);
            for (it = set3.begin(); it != set3.end();) {
               it = set3.remove(it);
            }
            rp3d_test(set3.size() == 0);

            // ----- Test clear() ----- //

            Set<int> set4(mAllocator);
            set4.add(2);
            set4.add(4);
            set4.add(6);
            set4.clear();
            rp3d_test(set4.size() == 0);
            set4.add(2);
            rp3d_test(set4.size() == 1);
            rp3d_test(set4.contains(2));
            set4.clear();
            rp3d_test(set4.size() == 0);

            Set<int> set5(mAllocator);
            set5.clear();
            rp3d_test(set5.size() == 0);

            // ----- Test map with always same hash value for keys ----- //

            Set<TestValueSet> set6(mAllocator);
            for (int i=0; i < 1000; i++) {
                set6.add(TestValueSet(i));
            }
            bool isTestValid = true;
            for (int i=0; i < 1000; i++) {
                if (!set6.contains(TestValueSet(i))) {
                    isTestValid = false;
                }
            }
            rp3d_test(isTestValid);
            for (int i=0; i < 1000; i++) {
                set6.remove(TestValueSet(i));
            }
            rp3d_test(set6.size() == 0);
        }

        void testContains() {

            Set<int> set1(mAllocator);

            rp3d_test(!set1.contains(2));
            rp3d_test(!set1.contains(4));
            rp3d_test(!set1.contains(6));

            set1.add(2);
            set1.add(4);
            set1.add(6);

            rp3d_test(set1.contains(2));
            rp3d_test(set1.contains(4));
            rp3d_test(set1.contains(6));

            set1.remove(4);
            rp3d_test(!set1.contains(4));
            rp3d_test(set1.contains(2));
            rp3d_test(set1.contains(6));

            set1.clear();
            rp3d_test(!set1.contains(2));
            rp3d_test(!set1.contains(6));
        }

        void testFind() {

            Set<int> set1(mAllocator);
            set1.add(2);
            set1.add(4);
            set1.add(6);
            rp3d_test(set1.find(2) != set1.end());
            rp3d_test(set1.find(4) != set1.end());
            rp3d_test(set1.find(6) != set1.end());
            rp3d_test(set1.find(45) == set1.end());

            set1.remove(2);

            rp3d_test(set1.find(2) == set1.end());
        }

        void testEquality() {

            Set<std::string> set1(mAllocator, 10);
            Set<std::string> set2(mAllocator, 2);

            rp3d_test(set1 == set2);

            set1.add("a");
            set1.add("b");
            set1.add("c");

            set2.add("a");
            set2.add("b");
            set2.add("h");

            rp3d_test(set1 == set1);
            rp3d_test(set2 == set2);
            rp3d_test(set1 != set2);
            rp3d_test(set2 != set1);

            set1.add("a");
            set2.remove("h");
            set2.add("c");

            rp3d_test(set1 == set2);
            rp3d_test(set2 == set1);

            Set<std::string> set3(mAllocator);
            set3.add("a");

            rp3d_test(set1 != set3);
            rp3d_test(set2 != set3);
            rp3d_test(set3 != set1);
            rp3d_test(set3 != set2);
        }

        void testAssignment() {

           Set<int> set1(mAllocator);
           set1.add(1);
           set1.add(2);
           set1.add(10);

           Set<int> set2(mAllocator);
           set2 = set1;
           rp3d_test(set2.size() == set1.size());
           rp3d_test(set2.contains(1));
           rp3d_test(set2.contains(2));
           rp3d_test(set2.contains(10));
           rp3d_test(set1 == set2);

           Set<int> set3(mAllocator, 100);
           set3 = set1;
           rp3d_test(set3.size() == set1.size());
           rp3d_test(set3 == set1);
           rp3d_test(set3.contains(1));
           rp3d_test(set3.contains(2));
           rp3d_test(set3.contains(10));

           Set<int> set4(mAllocator);
           set3 = set4;
           rp3d_test(set3.size() == 0);
           rp3d_test(set3 == set4);

           Set<int> set5(mAllocator);
           set5.add(7);
           set5.add(19);
           set1 = set5;
           rp3d_test(set5.size() == set1.size());
           rp3d_test(set1 == set5);
           rp3d_test(set1.contains(7));
           rp3d_test(set1.contains(19));
        }

        void testIterators() {

            Set<int> set1(mAllocator);

            rp3d_test(set1.begin() == set1.end());

            set1.add(1);
            set1.add(2);
            set1.add(3);
            set1.add(4);

            Set<int>::Iterator itBegin = set1.begin();
            Set<int>::Iterator it = set1.begin();

            rp3d_test(itBegin == it);

            int size = 0;
            for (auto it = set1.begin(); it != set1.end(); ++it) {
                rp3d_test(set1.contains(*it));
                size++;
            }
            rp3d_test(set1.size() == size);
        }
 };

}

#endif<|MERGE_RESOLUTION|>--- conflicted
+++ resolved
@@ -149,31 +149,21 @@
             // ----- Test add() ----- //
 
             Set<int> set1(mAllocator);
-<<<<<<< HEAD
             bool add1 = set1.add(10);
             bool add2 = set1.add(80);
             bool add3 = set1.add(130);
-            test(add1);
-            test(add2);
-            test(add3);
-            test(set1.contains(10));
-            test(set1.contains(80));
-            test(set1.contains(130));
-            test(set1.size() == 3);
-=======
-            set1.add(10);
-            set1.add(80);
-            set1.add(130);
+            rp3d_test(add1);
+            rp3d_test(add2);
+            rp3d_test(add3);
             rp3d_test(set1.contains(10));
             rp3d_test(set1.contains(80));
             rp3d_test(set1.contains(130));
             rp3d_test(set1.size() == 3);
->>>>>>> e780399e
 
             bool add4 = set1.add(80);
-            test(!add4);
-            test(set1.contains(80));
-            test(set1.size() == 3);
+            rp3d_test(!add4);
+            rp3d_test(set1.contains(80));
+            rp3d_test(set1.size() == 3);
 
             Set<int> set2(mAllocator, 15);
             for (int i = 0; i < 1000000; i++) {
@@ -186,16 +176,10 @@
             rp3d_test(isValid);
 
             set1.remove(10);
-<<<<<<< HEAD
             bool add = set1.add(10);
-            test(add);
-            test(set1.size() == 3);
-            test(set1.contains(10));
-=======
-            set1.add(10);
+            rp3d_test(add);
             rp3d_test(set1.size() == 3);
             rp3d_test(set1.contains(10));
->>>>>>> e780399e
 
             set1.add(34);
             rp3d_test(set1.contains(34));
