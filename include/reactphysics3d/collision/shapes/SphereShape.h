--- conflicted
+++ resolved
@@ -180,11 +180,7 @@
 }
 
 // Compute and return the volume of the collision shape
-<<<<<<< HEAD
-inline decimal SphereShape::getVolume() const {
-=======
 RP3D_FORCE_INLINE decimal SphereShape::getVolume() const {
->>>>>>> 333cabed
     return decimal(4.0) / decimal(3.0) * reactphysics3d::PI_RP3D * mMargin * mMargin * mMargin;
 }
 
