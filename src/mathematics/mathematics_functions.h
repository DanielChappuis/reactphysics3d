--- conflicted
+++ resolved
@@ -35,15 +35,10 @@
 
 // ---------- Mathematics functions ---------- //
 
-<<<<<<< HEAD
-/// function to test if two real numbers are (almost) equal
+/// Function to test if two real numbers are (almost) equal
 /// We test if two numbers a and b are such that (a-b) are in [-EPSILON; EPSILON]
-inline bool approxEqual(decimal a, decimal b, decimal epsilon = 1.0e-10) {
-=======
-// function to test if two real numbers are (almost) equal
-// We test if two numbers a and b are such that (a-b) are in [-EPSILON; EPSILON]
 inline bool approxEqual(decimal a, decimal b, decimal epsilon = MACHINE_EPSILON) {
->>>>>>> 409bbdab
+
     decimal difference = a - b;
     return (difference < epsilon && difference > -epsilon);
 }
