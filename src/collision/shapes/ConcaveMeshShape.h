--- conflicted
+++ resolved
@@ -155,15 +155,12 @@
         /// Insert all the triangles into the dynamic AABB tree
         void initBVHTree();
 
-<<<<<<< HEAD
-=======
         /// Return the three vertices coordinates (in the list outTriangleVertices) of a triangle
         void getTriangleVertices(uint subPart, uint triangleIndex, Vector3* outTriangleVertices) const;
 
         /// Return the three vertex normals (in the array outVerticesNormals) of a triangle
         void getTriangleVerticesNormals(uint subPart, uint triangleIndex, Vector3* outVerticesNormals) const;
 
->>>>>>> a7306f4f
         /// Compute the shape Id for a given triangle of the mesh
         uint computeTriangleShapeId(uint subPart, uint triangleIndex) const;
 
@@ -198,12 +195,6 @@
         /// Return the indices of the three vertices of a given triangle in the array
         void getTriangleVerticesIndices(uint subPart, uint triangleIndex, uint* outVerticesIndices) const;
 
-        /// Return the three vertices coordinates (in the array outTriangleVertices) of a triangle
-        void getTriangleVertices(uint subPart, uint triangleIndex, Vector3* outTriangleVertices) const;
-
-        /// Return the three vertex normals (in the array outVerticesNormals) of a triangle
-        void getTriangleVerticesNormals(uint subPart, uint triangleIndex, Vector3* outVerticesNormals) const;
-
         /// Return the local bounds of the shape in x, y and z directions.
         virtual void getLocalBounds(Vector3& min, Vector3& max) const override;
 
