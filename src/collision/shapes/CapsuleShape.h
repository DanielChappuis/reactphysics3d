--- conflicted
+++ resolved
@@ -154,12 +154,6 @@
     min.z = min.x;
 }
 
-<<<<<<< HEAD
-// Test equality between two capsule shapes
-inline bool CapsuleShape::isEqualTo(const CollisionShape& otherCollisionShape) const {
-    const CapsuleShape& otherShape = static_cast<const CapsuleShape&>(otherCollisionShape);
-    return (mRadius == otherShape.mRadius && mHalfHeight == otherShape.mHalfHeight);
-=======
 // Return a local support point in a given direction without the object margin.
 /// A capsule is the convex hull of two spheres S1 and S2. The support point in the direction "d"
 /// of the convex hull of a set of convex objects is the support point "p" in the set of all
@@ -183,7 +177,6 @@
     else {
         return Vector3(0, -mHalfHeight, 0);
     }
->>>>>>> 1fbdb900
 }
 
 }
