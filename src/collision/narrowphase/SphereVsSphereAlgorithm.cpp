--- conflicted
+++ resolved
@@ -45,15 +45,8 @@
                                             NarrowPhaseCallback* narrowPhaseCallback) {
     
     // Get the sphere collision shapes
-<<<<<<< HEAD
-    const CollisionShape* shape1 = collisionShape1->getCollisionShape();
-    const CollisionShape* shape2 = collisionShape2->getCollisionShape();
-    const SphereShape* sphereShape1 = static_cast<const SphereShape*>(shape1);
-    const SphereShape* sphereShape2 = static_cast<const SphereShape*>(shape2);
-=======
     const SphereShape* sphereShape1 = static_cast<const SphereShape*>(shape1Info.collisionShape);
     const SphereShape* sphereShape2 = static_cast<const SphereShape*>(shape2Info.collisionShape);
->>>>>>> 1fbdb900
 
     // Get the local-space to world-space transforms
     const Transform& transform1 = shape1Info.shapeToWorldTransform;
