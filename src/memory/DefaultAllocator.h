--- conflicted
+++ resolved
@@ -53,12 +53,9 @@
         /// allocated memory.
         virtual void* allocate(size_t size) override {
 
-<<<<<<< HEAD
-=======
             // TODO : Make sure to reduce the calls to default allocator is not called within a frame. For instance by a call
             //        to a pool allocator with size too large
 
->>>>>>> a7306f4f
             return malloc(size);
         }
 
